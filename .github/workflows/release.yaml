--- conflicted
+++ resolved
@@ -15,13 +15,8 @@
     steps:
       - uses: actions/checkout@v3
       - uses: docker/setup-qemu-action@v1
-<<<<<<< HEAD
-      - uses: docker/setup-buildx-action@v1
+      - uses: docker/setup-buildx-action@v2
       - uses: docker/login-action@v2
-=======
-      - uses: docker/setup-buildx-action@v2
-      - uses: docker/login-action@v1
->>>>>>> 4599be94
         with:
           registry: quay.io
           username: ${{ secrets.QUAY_USERNAME }}
